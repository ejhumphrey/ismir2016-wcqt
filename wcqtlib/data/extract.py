"""Utilities for manipulating audio files."""

import argparse
import claudio
import claudio.fileio
import claudio.sox
import json
import librosa
import logging
import numpy as np
import os
import pandas
import progressbar
import sys
import wave

import wcqtlib.config as C
import wcqtlib.data.parse
import wcqtlib.common.utils as utils

logger = logging.getLogger(__name__)


def check_valid_audio_files(datasets_df, write_path=None):
    """
    Tries to load every file, and returns a list of any file
    that fails to load.

    Parameters
    ----------
    datasets_df : pandas.DataFrame

    Returns
    -------
    error_list : list of str
    """
    fail_list = []

    with progressbar.ProgressBar(max_value=len(datasets_df)) as progress:
        i = 0
<<<<<<< HEAD
        for index, row in datasets_df.iterrows():
            audio_file = row["audio_file"]

            try:
                aobj = claudio.fileio.AudioFile(audio_file, bytedepth=2)
                if aobj.duration <= .05:
                    fail_list.append(audio_file)
            except AssertionError:
                fail_list.append((audio_file, "assertion"))
            except EOFError:
                fail_list.append((audio_file, "EOFError"))
            except wave.Error:
                fail_list.append((audio_file, "wave.Error"))

            progress.update(i)
            i += 1
=======
        try:
            for index, row in datasets_df.iterrows():
                audio_file = row["audio_file"]

                try:
                    aobj = claudio.fileio.AudioFile(audio_file)
                    if aobj.duration <= .05:
                        fail_list.append(audio_file)
                except AssertionError:
                    fail_list.append((audio_file, "assertion"))
                except EOFError:
                    fail_list.append((audio_file, "EOFError"))
                except wave.Error:
                    fail_list.append((audio_file, "wave.Error"))

                progress.update(i)
                i += 1
        except KeyboardInterrupt:
            print("Cancelled at {}".format(i))
>>>>>>> d4b5c438

    if write_path:
        with open(write_path, 'w') as fh:
            fh.write("\n".join([str(x) for x in fail_list]))

    return fail_list


def get_onsets(audio, sr, **kwargs):
    # reshape the damn audio so that librosa likes it.
    reshaped_audio = audio.reshape((audio.shape[0],))
    onset_frames = librosa.onset.onset_detect(
        y=reshaped_audio, sr=sr, **kwargs)
    onset_samples = librosa.frames_to_samples(onset_frames)
    return onset_samples


def split_examples(input_audio_path,
                   output_dir,
                   sil_pct_thresh=0.5,
                   min_voicing_duration=0.05,
                   min_silence_duration=1,
                   skip_processing=False):
    """Takes an audio file, and splits it up into multiple
    audio files, using silence as the delimiter.

    Parameters
    ----------
    input_audio_path : str
        Full path to the audio file to use.

    output_dir : str
        Full path to the folder where you want to place the
        result files. Will be created if it does not exist.

    sil_pct_thresh : float, default=0.5
        Silence threshold as percentage of maximum sample value.

    min_voicing_duration : float, default=0.01
        Minimum amout of time required to be considered non-silent.

    min_silence_duration : float, default=1
        Minimum amout of time require to be considered silent.

    Returns
    -------
    output_files : list of str
        Audio files created in this process.
    """
    original_name = os.path.basename(input_audio_path)
    filebase = utils.filebase(original_name)
    new_output_path = os.path.join(output_dir, original_name)

    # Make sure hte output directory exists
    utils.create_directory(output_dir)

    ready_files = []

    # Split the audio files using claudio.sox
    #  [or skip it and check for split files.]
    if skip_processing or claudio.sox.split_along_silence(
                input_audio_path, new_output_path,
                sil_pct_thresh=sil_pct_thresh,
                min_voicing_dur=min_voicing_duration,
                min_silence_dur=min_silence_duration):

        # Sox generates files of the form:
        # original_name001.abc
        # original_name001.xyz
        process_files = [x for x in os.listdir(output_dir)
                         if filebase in x and original_name != x]

        # For each file generated, map it back to the output directory
        for file_name in process_files:
            audio_path = os.path.join(output_dir, file_name)
            try:
                aobj = claudio.fileio.AudioFile(audio_path, bytedepth=2)
                if aobj.duration >= min_voicing_duration:
                    ready_files.append(audio_path)
            # TODO: This would be an AssertionError now (claudio problem), it
            # should be a SoxError in the future. HOWEVER, all of this should
            # be the responsibility of `split_along_silence` anyways.
            except AssertionError as derp:
                logger.warning(
                    "Could not open an output of `split_along_silence`: {}\n"
                    "Died with the following error: {}"
                    "".format(audio_path, derp))

    return ready_files


def split_examples_with_count(input_audio_path,
                              output_dir,
                              expected_count,
                              skip_processing=False):
    """Takes an audio file, and splits it up into multiple
    audio files, using silence as the delimiter.

    Parameters
    ----------
    input_audio_path : str
        Full path to the audio file to use.

    output_dir : str
        Full path to the folder where you want to place the
        result files. Will be created if it does not exist.

    expected_count : int, default=None
        Expected number of clips to be split from the original file.

    Returns
    -------
    output_files : list of str, len=`expected_count` or 0
        Audio files created in this process. The list will be empty if it
        the expected number of clips could not be extracted.
    """
    for min_silence in [2, 1, 0.5, 0.25, 0.125, 0.0625]:
        output_files = split_examples(
            input_audio_path, output_dir, sil_pct_thresh=0.5,
            min_voicing_duration=0.05, min_silence_duration=min_silence,
            skip_processing=skip_processing)
        if len(output_files) == expected_count:
            break

    return output_files if len(output_files) == expected_count else list()


def standardize_one(input_audio_path,
                    output_path=None,
                    first_onset_start=None,
                    center_of_mass_alignment=False,
                    final_duration=None):
    """Takes a single audio file, and standardizes it based
    on the parameters provided.

    Heads up! Modifies the file in place...

    Parameters
    ----------
    input_audio_path : str
        Full path to the audio file to work with.

    output_path : str or None
        Path to write updated files to. If None, overwrites the
        input file.

    first_onset_start : float or None
        If not None, uses librosa's onset detection to find
        the first onset in the file, and then pads the beginning
        of the file with zeros such that the first onset
        ocurrs at first_onset_start seconds.

        If no onsets are discovered, assumes this is an
        empty file, and returns False.

    center_of_mass_alignment : boolean
        If True, aligns the center of mass of the file to
        be at the center of the sample.

    final_duration : float or None
        If not None, trims the final audio file to final_duration
        seconds.

    Returns
    -------
    output_audio_path : str or None
        Valid full file path if succeeded, or None if failed.
    """
    # Load the audio file
    audio_modified = False
    try:
        audio, sr = claudio.read(input_audio_path, channels=1, bytedepth=2)
    except AssertionError as e:
        logger.error("Sox may have failed. Input: {}\n Error: {}. Skipping..."
                     .format(input_audio_path, e))
        return None
    except wave.Error as e:
        logger.error(utils.colored(
            "Wave Error; Sox may have failed. Input: {}\n Error: {}."
            " Skipping...".format(input_audio_path, e)), "red")
        return None

    if len(audio) == 0:
        return None

    if first_onset_start is not None:
        # Find the onsets using librosa
        onset_samples = get_onsets(audio, sr)

        first_onset_start_samples = first_onset_start * sr
        actual_first_onset = onset_samples[0]
        # Pad the beginning with up to onset_start ms of silence
        onset_difference = first_onset_start_samples - actual_first_onset

        # Correct the difference by adding or removing samples
        # from the beginning.
        if onset_difference > 0:
            # In this case, we need to append this many zeros to the start
            audio = np.concatenate([
                np.zeros([onset_difference, audio.shape[-1]]),
                audio])
            audio_modified = True
        elif onset_difference < 0:
            audio = audio[np.abs(onset_difference):]
            audio_modified = True

    if center_of_mass_alignment:
        raise NotImplementedError("Center of mass not yet implemented.")

    if final_duration:
        final_length_samples = int(final_duration * sr)
        # If this is less than the amount of data we have
        if final_length_samples < len(audio):
            audio = audio[:final_length_samples]
            audio_modified = True
        # Otherwise, just leave it at the current length.

    if audio_modified:
        output_audio_path = input_audio_path
        if (output_path):
            utils.create_directory(output_path)
            output_audio_path = os.path.join(
                output_path, os.path.basename(input_audio_path))

        # save the file back out again.
        claudio.write(output_audio_path, audio, samplerate=sr)

        return output_audio_path
    else:
        return input_audio_path


def datasets_to_notes(datasets_df, extract_path, max_duration=2.0,
                      skip_processing=False, bogus_files=None):
    """Take the dataset dataframe created in parse.py
    and extract and standardize separate notes from
    audio files which have multiple notes in them.

    Must have separate behaviors for each dataset, as
    they each have different setups w.r.t the number of notes
    in the file.

    RWC : Each file containes scales of many notes.
        The notes themselves don't seem to be defined in the
        file name.

    UIOWA : Each file contains a few motes from a scale.
        The note range is defined in the filename, but
        does not appear to be consistent.
        Also the space between them is not consistent either.
        Keep an ear out for if the blank space algo works here.

    Philharmonia : These files contain single notes,
        and so are just passed through.

    Parameters
    ----------
    dataset_df : pandas.DataFrame
        Dataframe which defines the locations
        of all input audio files in the dataset and
        their associated instrument classes.

    extract_path : str
        Path which new note-separated files can be written to.

    max_duration : float
        Max file length in seconds.

    skip_processing : bool or None
        If true, skips the split-on-silence portion of the procedure, and
        just generates the dataframe from existing files.

    bogus_files : str, or None
        If given, filepaths that misbehaved will be written to disk as JSON.

    Returns
    -------
    notes_df : pandas.DataFrame
        Dataframe which points to the extracted
        note files, still pointing to the same
        instrument classes as their parent file.

        Indexed By:
            id : [dataset identifier] + [8 char md5 of filename]
        Columns:
            parent_id : id from "dataset" file.
            audio_file : "split" audio file path.
            dataset : dataset it is from
            instrument : instrument label.
            dynamic : dynamic tag
    """
    # Two arrays for multi/hierarchical indexing.
    indexes = [[], []]
    records = []
    big_dummies = []

    i = 0
    with progressbar.ProgressBar(max_value=len(datasets_df)) as progress:
        for (index, row) in datasets_df.iterrows():
            original_audio_path = row['audio_file']
            dataset = row['dataset']
            output_dir = os.path.join(extract_path, dataset)

            # Get the note files.
            note_count = wcqtlib.data.parse.get_num_notes_from_uiowa_filename(
                original_audio_path)
            if dataset in ['uiowa'] and note_count:
                result_notes = split_examples_with_count(
                    original_audio_path, output_dir,
                    expected_count=note_count,
                    skip_processing=skip_processing)
                if not result_notes:
                    # Unable to extract the expected number of examples!
                    logger.warning(utils.colored(
                        "UIOWA file failed to produce the expected number of "
                        "examples ({}): {}."
                        .format(note_count, original_audio_path), "yellow"))
                    big_dummies.append(original_audio_path)
            elif dataset in ['rwc', 'uiowa']:
                result_notes = split_examples(
                    original_audio_path, output_dir,
                    skip_processing=skip_processing)
            else:  # for philharmonia, just pass it through.
                result_notes = [original_audio_path]

            for note_file_path in result_notes:
                audio_file_path = note_file_path
                # For each note, do standardizing (aka check length)
                if not skip_processing:
                    audio_file_path = standardize_one(
                        note_file_path, output_dir,
                        final_duration=max_duration)
                # If standardizing failed, don't keep this one.
                if audio_file_path is None:
                    continue

                # Hierarchical indexing with (parent, new)
                indexes[0].append(index)
                indexes[1].append(wcqtlib.data.parse.generate_id(
                    dataset, note_file_path))
                records.append(
                    dict(audio_file=audio_file_path,
                         dataset=dataset,
                         instrument=row['instrument'],
                         dynamic=row['dynamic']))
            progress.update(i)
            i += 1

    if bogus_files:
        with open(bogus_files, 'w') as fp:
            json.dump(big_dummies, fp, indent=2)

    return pandas.DataFrame(records, index=indexes)


def filter_datasets_on_selected_instruments(datasets_df, selected_instruments):
    """Return a dataframe containing only the entries corresponding
    to the selected instruments.

    Parameters
    ----------
    datasets_df : pandas.DataFrame
        DataFrame containing all of the dataset information.

    selected_instruments : list of str (or None)
        List of strings specifying the instruments to select from.
        (If none, don't filter.)

    Returns
    -------
    filtered_df : pandas.DataFrame
        The datasets_df filtered to contain only the selected
        instruments.
    """
    if not selected_instruments:
        return datasets_df

    return datasets_df[datasets_df["instrument"].isin(selected_instruments)]


def filter_df(unfiltered_df, instrument=None, datasets=[]):
    """Return a view of the features_df looking at only
    the instrument and datasets specified.
    """
    new_df = unfiltered_df.copy()

    if instrument:
        new_df = new_df[new_df["instrument"] == instrument]

    if datasets:
        new_df = new_df[new_df["dataset"].isin(datasets)]

    return new_df


def summarize_notes(notes_df):
    """Print a summary of the classes available in summarize_notes."""
    print("Total Note files generated:", len(notes_df))
    print("Total RWC Notes generated:",
          len(notes_df[notes_df["dataset"] == "rwc"]))
    print("Total UIOWA Notes generated:",
          len(notes_df[notes_df["dataset"] == "uiowa"]))
    print("Total Philharmonia Notes generated:",
          len(notes_df[notes_df["dataset"] == "philharmonia"]))


def extract_notes(config, skip_processing=False):
    """Given a dataframe pointing to dataset files,
    convert the dataset's original files into "note" files,
    containing a single note, and of a maximum duration.

    Parameters
    ----------
    config : config.Config
        The config must specify the following keys:
         * "paths/data_dir" : str
         * "paths/extract_dir" : str
         * "dataframes/datasets" : str
         * "dataframes/notes" : str
         * "extract/max_duration" : float

    skip_processing : bool
        If true, simply examines the notes files already existing,
        and doesn't try to regenerate them. [For debugging only]

    Returns
    -------
    succeeded : bool
        Returns True if the pickle was successfully created,
        and False otherwise.
    """
    output_path = os.path.expanduser(config["paths/extract_dir"])
    datasets_df_path = os.path.join(output_path,
                                    config["dataframes/datasets"])
    notes_df_path = os.path.join(output_path,
                                 config["dataframes/notes"])

    print("Running Extraction Process")

    print("Loading Datasets DataFrame")
    datasets_df = pandas.read_json(datasets_df_path)
    print("{} audio files in Datasets.".format(len(datasets_df)))

    print("Filtering to selected instrument classes.")
    classmap = wcqtlib.data.parse.InstrumentClassMap()
    filtered_df = filter_datasets_on_selected_instruments(
        datasets_df, classmap.allnames)
    # Make sure only valid class names remain in the instrument field.
    print("Normalizing instrument names.")
    filtered_df = wcqtlib.data.parse.normalize_instrument_names(filtered_df)

    print("Loading Notes DataFrame from {} filtered dataset files".format(
        len(filtered_df)))

    notes_df = datasets_to_notes(filtered_df, output_path,
                                 max_duration=config['extract/max_duration'],
                                 skip_processing=skip_processing,
                                 bogus_files=config['extract/bogus_files'])

    summarize_notes(notes_df)

    # notes_df.to_json(notes_df_path)
    # notes_df.reset_index().to_json(notes_df_path)
    notes_df.to_pickle(notes_df_path)

    try:
        # Try to load it and make sure it worked.
        pandas.read_pickle(notes_df_path)
        print("Created artifact: {}".format(
                utils.colored(notes_df_path, "cyan")))
        return True
    except ValueError:
        logger.warning("Your file failed to save correctly; "
                       "debugging so you can fix it and not have sadness.")
        # If it didn't work, allow us to save it manually
        # TODO: get rid of this? Or not...
        import pdb; pdb.set_trace()
        return False


if __name__ == "__main__":
    CONFIG_PATH = os.path.join(os.path.dirname(__file__), os.pardir,
                               os.pardir, "data", "master_config.yaml")
    parser = argparse.ArgumentParser(
        description='Use datasets dataframe to generate the notes '
                    'dataframe.')
    parser.add_argument("-c", "--config_path", default=CONFIG_PATH)
    parser.add_argument("--skip_processing", action="store_true",
                        help="Skip the split-on-silence procedure, and just"
                             " generate the dataframe.")
    args = parser.parse_args()

    logging.basicConfig(format='%(levelname)s:%(message)s',
                        level=logging.DEBUG)

    config = C.Config.from_yaml(args.config_path)
    success = extract_notes(config, args.skip_processing)
    sys.exit(0 if success else 1)<|MERGE_RESOLUTION|>--- conflicted
+++ resolved
@@ -38,30 +38,12 @@
 
     with progressbar.ProgressBar(max_value=len(datasets_df)) as progress:
         i = 0
-<<<<<<< HEAD
-        for index, row in datasets_df.iterrows():
-            audio_file = row["audio_file"]
-
-            try:
-                aobj = claudio.fileio.AudioFile(audio_file, bytedepth=2)
-                if aobj.duration <= .05:
-                    fail_list.append(audio_file)
-            except AssertionError:
-                fail_list.append((audio_file, "assertion"))
-            except EOFError:
-                fail_list.append((audio_file, "EOFError"))
-            except wave.Error:
-                fail_list.append((audio_file, "wave.Error"))
-
-            progress.update(i)
-            i += 1
-=======
         try:
             for index, row in datasets_df.iterrows():
                 audio_file = row["audio_file"]
 
                 try:
-                    aobj = claudio.fileio.AudioFile(audio_file)
+                    aobj = claudio.fileio.AudioFile(audio_file, bytedepth=2)
                     if aobj.duration <= .05:
                         fail_list.append(audio_file)
                 except AssertionError:
@@ -75,7 +57,6 @@
                 i += 1
         except KeyboardInterrupt:
             print("Cancelled at {}".format(i))
->>>>>>> d4b5c438
 
     if write_path:
         with open(write_path, 'w') as fh:
